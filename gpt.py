import os

import torch
import torch.nn as nn
from torch.nn import functional as F
import matplotlib.pyplot as plt
from torch.optim.optimizer import ParamsT
from tqdm import tqdm
import numpy as np


# --------------------------------------------------------------------------- #
class PolyakSGD(torch.optim.Optimizer):
    def __init__(
        self,
        params: ParamsT,
        eps: float = 1e-8,
        fstar: float = 0.0,
        verbose: bool = False,
        mean_reduce: bool = False,
        batch_size: int = 0,
    ):
        defaults = dict(
            eps=eps,
            fstar=fstar,
            verbose=verbose,
            mean_reduce=mean_reduce,
<<<<<<< HEAD
            batch_size=batch_size
=======
            batch_size=batch_size,
>>>>>>> 57aa6675
        )
        super().__init__(params, defaults)

        if len(self.param_groups) != 1:
            raise ValueError("PolyakSGD doesn't support per-parameter options (parameter groups)")
        if eps<0 or eps>1:
            raise ValueError("Epsilon must be positive and should be small")
        if mean_reduce and batch_size<1:
            raise ValueError("Batch size must be an integer greater than 1")
        
        self._params = self.param_groups[0]["params"]
        self._numel_cache = None

    def __setstate__(self, state):
        super().__setstate__(state)

    @torch.no_grad()
    def step(self, closure):
        group = self.param_groups[0]
        closure = torch.enable_grad()(closure)
        loss = closure()

        flat_grad = self._gather_flat_grad()
        gradsq = float(flat_grad.dot(flat_grad))
<<<<<<< HEAD
        if group['mean_reduce']:
=======
        if group["mean_reduce"]:
>>>>>>> 57aa6675
            alpha = (float(loss)*group['batch_size'] - group['fstar']) / (gradsq*group['batch_size']**2 + group["eps"])
        else:
            alpha = (float(loss) - group['fstar']) / (gradsq + group["eps"])
        if group["verbose"]:
            print(f"loss: {float(loss):0.2f}, grad^2 {gradsq:0.2f}, alpha: {float(alpha):0.4f}")
        self._add_grad(-alpha, flat_grad)

        return loss, alpha
    
    def _gather_flat_grad(self):
        views = []
        for p in self._params:
            if p.grad is None:
                view = p.new(p.numel()).zero_()
            elif p.grad.is_sparse:
                view = p.grad.to_dense().view(-1)
            else:
                view = p.grad.view(-1)
            views.append(view)
        return torch.cat(views, 0)
    
    def _add_grad(self, step_size, update):
        offset = 0
        for p in self._params:
            numel = p.numel()
            p.add_(update[offset : offset + numel].view_as(p), alpha=step_size)
            offset += numel


def test_alpha_calc():
    fstar = 0; eps = 1e-8
    param = torch.tensor([1.0, 2.0], requires_grad=True)
    optimizer = PolyakSGD([param], fstar=fstar, eps=eps, verbose=True)

    def closure():
        optimizer.zero_grad()
        loss = (param ** 2).sum() # loss = 5
        loss.backward() # grad = [2,4]
        return loss

    loss, alpha = optimizer.step(closure)
    grad = torch.tensor([2.0, 4.0])
    gradsq = float(grad@grad)
    expected_alpha = (float(loss) - fstar) / (gradsq + eps)
    expected_param = torch.tensor([1.0, 2.0]) - expected_alpha*grad

    assert torch.allclose(torch.tensor(alpha), torch.tensor(expected_alpha), atol=1e-6)
    assert torch.allclose(param, expected_param, atol=1e-6)

def test_zero_grad():
    param = torch.tensor([1.0], requires_grad=True)
    optimizer = PolyakSGD([param], verbose=True)

    def closure():
        optimizer.zero_grad()
        loss = torch.tensor(0.0)  # loss = anything
        param.grad = torch.tensor([0.0]) # grad = [0,]
        return loss

    loss, alpha = optimizer.step(closure)
    assert param == 1.0

def test_loss_equals_fstar():
    param = torch.tensor([2.0], requires_grad=True)
    optimizer = PolyakSGD([param], fstar=4, verbose=True)

    def closure():
        optimizer.zero_grad()
        loss = (param ** 2)  # loss = fstar
        loss.backward()      # grad = anything
        return loss

    loss, alpha = optimizer.step(closure)
    assert alpha == 0
    assert param == 2

def test_closure_call_count():
    closure_call_count = 0

    def closure():
        nonlocal closure_call_count
        closure_call_count += 1
        return torch.tensor(0.0) # loss = anything

    optimizer = PolyakSGD([torch.tensor([1.0])], verbose=True)
    optimizer.step(closure)
    assert closure_call_count == 1

def test_eps_stability():
    eps = 1e-8; fstar = 0
    param = torch.tensor([1e-4], requires_grad=True)
    optimizer = PolyakSGD([param], fstar=fstar, eps=eps, verbose=True)

    def closure():
        loss = param ** 2  # loss = 1e-8
        loss.backward()    # grad = 2e-4 -> grad@grad = 4e-8
        return loss

    loss, alpha = optimizer.step(closure)
    gradsq = 4e-8
    expected_alpha = (float(loss) - fstar) / (gradsq + eps)
    assert torch.allclose(torch.tensor(alpha), torch.tensor(expected_alpha), atol=1e-6)

def test_batch_sum_reduction():
    fstar = 0; eps = 1e-8
    model = torch.nn.Linear(2, 1, bias=False)
    model.weight.data = torch.tensor([[1.0, 2.0]], requires_grad=True)
    optimizer = PolyakSGD(model.parameters(), fstar=fstar, eps=eps, verbose=True)
    X = torch.ones(2, 2)  # batch size 2
    y = torch.ones(2, 1)

    def closure():
        optimizer.zero_grad()
        loss = F.mse_loss(model(X), y, reduction="sum")
        loss.backward()
        return loss

    loss, alpha = optimizer.step(closure)
    # x_pred = [1*1 + 2*1, 1*1 + 2*1] = [3,3]
    # loss =  sum(x_pred - y)^2 = (3-1)^2 + (3-1)^2 = 8
    # grad_i = 2*(x_pred_i-y_i) summed over batch
    # grad = [2*2, 2*2] + [2*2, 2*2]  = [8, 8]
    manual_grad = torch.tensor([[8.0, 8.0]])
    assert torch.allclose(model.weight.grad, manual_grad, atol=1e-6)

    gradsq = 128.0 # gradsq = 2*64 = 128
    expected_alpha = (float(loss) - fstar) / (gradsq + eps)  # alpha = 0.0625
    assert torch.allclose(torch.tensor(alpha), torch.tensor(expected_alpha), atol=1e-6)

def test_batch_mean_reduction():
    fstar = 0; eps = 1e-8; batch_size = 2
    model = torch.nn.Linear(2, 1, bias=False)
    model.weight.data = torch.tensor([[1.0, 2.0]], requires_grad=True)
    optimizer = PolyakSGD(model.parameters(), batch_size=batch_size, mean_reduce=True, fstar=fstar, eps=eps, verbose=True)
    X = torch.ones(2, 2)  # batch size 2
    y = torch.ones(2, 1)

    def closure():
        optimizer.zero_grad()
        loss = F.mse_loss(model(X), y, reduction="mean")
        loss.backward()
        return loss

    loss, alpha = optimizer.step(closure)
    # x_pred = [1*1 + 2*1, 1*1 + 2*1] = [3,3]
    # loss =  avg(x_pred - y)^2 = 1/2((3-1)^2 + (3-1)^2) = 4
    # grad_i = 2*(x_pred_i-y_i) avg over batch
    # grad = 1/2([2*2, 2*2] + [2*2, 2*2])  = [4, 4]
    manual_grad = torch.tensor([[4.0, 4.0]])
    assert torch.allclose(model.weight.grad, manual_grad, atol=1e-6)

    gradsq = 32.0 # gradsq = 2*16 = 32
    expected_alpha = (float(loss)*batch_size - fstar) / (gradsq*batch_size**2 + eps)  # alpha = 0.0625
    assert torch.allclose(torch.tensor(alpha), torch.tensor(expected_alpha), atol=1e-6)



class PolyakAdam(torch.optim.Optimizer):
    def __init__(
        self,
        params: ParamsT,
        eps: float = 1e-8,
        fstar: float = 0.0,
        beta1: float = 0.9,
        beta2: float = 0.999,
        verbose: bool = False,
        mean_reduce: bool = False,
        batch_size: int = 0,
    ):
        defaults = dict(
            eps=eps,
            fstar=fstar,
            beta1=beta1,
            beta2=beta2,
            verbose=verbose,
            mean_reduce=mean_reduce,
            batch_size=batch_size
        )
        self._step = 0
        self._z = None
        self._v = None
        super().__init__(params, defaults)

        if len(self.param_groups) != 1:
            raise ValueError("PolyakSGD doesn't support per-parameter options (parameter groups)")
        if eps<0 or eps>1:
            raise ValueError("Epsilon must be positive and should be small")
        if beta1<0 or beta1>1:
            raise ValueError("Beta1 must be in te range [0,1]")
        if beta2<0 or beta2>1:
            raise ValueError("Beta2 must be in te range [0,1]")
        if mean_reduce and batch_size<1:
            raise ValueError("Batch size must be an integer greater than 1")
        
        self._params = self.param_groups[0]["params"]
        self._numel_cache = None

    def __setstate__(self, state):
        super().__setstate__(state)

    @torch.no_grad()
    def step(self, closure):
        group = self.param_groups[0]
        closure = torch.enable_grad()(closure)
        loss = closure()

        flat_grad = self._gather_flat_grad()
        gradsq = float(flat_grad.dot(flat_grad))
        if group['mean_reduce']:
            alpha0 = (float(loss)*group['batch_size'] - group['fstar']) / (gradsq*group['batch_size']**2 + group["eps"])
        else:
            alpha0 = (float(loss) - group['fstar']) / (gradsq + group["eps"])

        self._step += 1
        if self._z is None:
            self._z = group["beta1"]*flat_grad.copy_()
        else:
            self._z = group["beta1"]*self._z + (1-group["beta1"])*flat_grad.copy_()
        if self._v is None:
            self._v = group["beta2"]*flat_grad.copy_().pow(2)
        else:
            self._v = group["beta2"]*self._v + (1-group["beta2"])*flat_grad.copy_().pow(2)
        zhat = self._z/(1-group["beta1"]**(self._step))
        vhat = self._v/(1-group["beta2"]**(self._step))

        alpha *= zhat/(vhat+group["eps"])
        if group["verbose"]:
            print(f"loss: {float(loss):0.2f}, grad^2 {gradsq:0.2f}, alpha: {float(alpha0):0.4f}")

        self._add_grad(-alpha, flat_grad)

        return loss, alpha
    
    def _gather_flat_grad(self):
        views = []
        for p in self._params:
            if p.grad is None:
                view = p.new(p.numel()).zero_()
            elif p.grad.is_sparse:
                view = p.grad.to_dense().view(-1)
            else:
                view = p.grad.view(-1)
            views.append(view)
        return torch.cat(views, 0)
    
    def _add_grad(self, step_size, update):
        offset = 0
        for p in self._params:
            numel = p.numel()
            p.add_(update[offset : offset + numel].view_as(p), alpha=step_size)
            offset += numel
# --------------------------------------------------------------------------- #

# -----------------------------------------------------------------------------#
# Code obtained from https://www.scss.tcd.ie/Doug.Leith/CS7DS2/week6.php
# -----------------------------------------------------------------------------#
class Week6LossFunction():
    def generate_trainingdata(self, m=25):
        #return np.array([0, 0])+0.25*np.random.randn(m, 2)
        return torch.tensor(np.array([0, 0])+0.25*np.random.randn(m, 2))

    def f(self, x, minibatch):
        # loss function sum_{w in training data} f(x,w)
        y = 0
        count = 0
        for w in minibatch:
            z = x-w-1
            y += torch.minimum(34*(z[0]**2+z[1]**2), (z[0]+6)**2+(z[1]+8)**2)
            count = count+1
        return y/count
# -----------------------------------------------------------------------------#


# -----------------------------------------------------------------------------#
# Code obtained from Week 9 ML Assignment
# -----------------------------------------------------------------------------#
# hyperparameters
BATCH_SIZE = 64 # how many independent sequences will we process in parallel?
BLOCK_SIZE = 256 # what is the maximum context length for predictions?
MAX_ITERS = 5000
EVAL_INTERVAL = 500
EVAL_ITERS = 100
device = 'cuda' if torch.cuda.is_available() else 'cpu'
N_EMBD = 140 
N_HEAD = 2
N_LAYER = 4
DROPOUT = 0.2

torch.manual_seed(1337)

os.makedirs('images', exist_ok=True)
os.makedirs('outputs', exist_ok=True)
os.makedirs('weights', exist_ok=True)

def get_batch(data):
    ix = torch.randint(len(data) - BLOCK_SIZE, (BATCH_SIZE,))
    x = torch.stack([data[i:i+BLOCK_SIZE] for i in ix])
    y = torch.stack([data[i+1:i+BLOCK_SIZE+1] for i in ix])
    x, y = x.to(device), y.to(device)
    return x, y

@torch.no_grad()
def estimate_train_val_loss(model, train_data, val_data):
    out = {}
    model.eval()
    for split in ['train', 'val']:
        losses = torch.zeros(EVAL_ITERS)
        for k in range(EVAL_ITERS):
            X, Y = get_batch(train_data) if split == "train" else get_batch(val_data)
            logits, loss = model(X, Y)
            losses[k] = loss.item()
        out[split] = (losses.mean(), losses.std())
    model.train()
    return out

@torch.no_grad()
def estimate_test_loss(model, test_data, test_iters=500):
    losses = torch.zeros(test_iters, device=device)
    for k in tqdm(range(test_iters)):
        ix = torch.randint(len(test_data) - BLOCK_SIZE, (BATCH_SIZE,)).to(device)
        x = torch.stack([test_data[i:i+BLOCK_SIZE] for i in ix]).to(device)
        y = torch.stack([test_data[i+1:i+BLOCK_SIZE+1] for i in ix]).to(device)
        _, loss = model(x, y)
        losses[k] = loss.item()
    return losses.mean(), losses.std()


class Head(nn.Module):
    """ one head of self-attention """

    def __init__(self, head_size, bias=False):
        super().__init__()
        self.key = nn.Linear(N_EMBD, head_size, bias=bias)
        self.query = nn.Linear(N_EMBD, head_size, bias=bias)
        self.value = nn.Linear(N_EMBD, head_size, bias=bias)
        self.register_buffer('tril', torch.tril(torch.ones(BLOCK_SIZE, BLOCK_SIZE)))

        self.dropout = nn.Dropout(DROPOUT)

    def forward(self, x):
        # input of size (batch, time-step, channels)
        # output of size (batch, time-step, head size)
        B,T,C = x.shape
        k = self.key(x)   # (B,T,hs)
        q = self.query(x) # (B,T,hs)
        # compute attention scores ("affinities")
        wei = q @ k.transpose(-2,-1) * k.shape[-1]**-0.5 # (B, T, hs) @ (B, hs, T) -> (B, T, T)
        wei = wei.masked_fill(self.tril[:T, :T] == 0, float('-inf')) # (B, T, T)
        wei = F.softmax(wei, dim=-1) # (B, T, T)
        wei = self.dropout(wei)
        # perform the weighted aggregation of the values
        v = self.value(x) # (B,T,hs)
        out = wei @ v # (B, T, T) @ (B, T, hs) -> (B, T, hs)
        return out


class MultiHeadAttention(nn.Module):
    """ multiple heads of self-attention in parallel """

    def __init__(self, num_heads, head_size, bias=False):
        super().__init__()
        self.heads = nn.ModuleList([Head(head_size, bias=bias) for _ in range(num_heads)])
        self.proj = nn.Linear(head_size * num_heads, N_EMBD)
        self.dropout = nn.Dropout(DROPOUT)

    def forward(self, x):
        out = torch.cat([h(x) for h in self.heads], dim=-1)
        out = self.dropout(self.proj(out))
        return out


class FeedFoward(nn.Module):
    """ a simple linear layer followed by a non-linearity """

    def __init__(self, n_embd):
        super().__init__()
        self.net = nn.Sequential(
            nn.Linear(n_embd, 4 * n_embd),
            nn.ReLU(),
            nn.Linear(4 * n_embd, n_embd),
            nn.Dropout(DROPOUT),
        )

    def forward(self, x):
        return self.net(x)


class Block(nn.Module):
    """ Transformer block: communication followed by computation """

    def __init__(self, n_embd, n_head, bias=False):
        # n_embd: embedding dimension, n_head: the number of heads we'd like
        super().__init__()
        head_size = n_embd // n_head
        self.sa = MultiHeadAttention(n_head, head_size, bias=bias)
        self.ffwd = FeedFoward(n_embd)
        self.ln1 = nn.LayerNorm(n_embd)
        self.ln2 = nn.LayerNorm(n_embd)

    def forward(self, x):
        x = x + self.sa(self.ln1(x))
        x = x + self.ffwd(self.ln2(x))
        return x


class BlockNoSkip(nn.Module):
    """ Transformer block: communication followed by computation """

    def __init__(self, n_embd, n_head, bias=False):
        # n_embd: embedding dimension, n_head: the number of heads we'd like
        super().__init__()
        head_size = n_embd // n_head
        self.sa = MultiHeadAttention(n_head, head_size, bias=bias)
        self.ffwd = FeedFoward(n_embd)
        self.ln1 = nn.LayerNorm(n_embd)
        self.ln2 = nn.LayerNorm(n_embd)

    def forward(self, x):
        x = self.sa(self.ln1(x))
        x = self.ffwd(self.ln2(x))
        return x


class GPTLanguageModel(nn.Module):

    def __init__(self, vocab_size, n_embd, n_head, n_layer, bias=False, skip=True):
        super().__init__()
        # each token directly reads off the logits for the next token from a lookup table
        self.token_embedding_table = nn.Embedding(vocab_size, n_embd)
        self.position_embedding_table = nn.Embedding(BLOCK_SIZE, n_embd)
        if skip:
            self.blocks = nn.Sequential(*[Block(n_embd, n_head=n_head, bias=bias) for _ in range(n_layer)])
        else:
            self.blocks = nn.Sequential(*[BlockNoSkip(n_embd, n_head=n_head, bias=bias) for _ in range(n_layer)])
        self.ln_f = nn.LayerNorm(n_embd) # final layer norm
        self.lm_head = nn.Linear(n_embd, vocab_size)

        # better init, not covered in the original GPT video, but important, will cover in followup video
        self.apply(self._init_weights)

    def _init_weights(self, module):
        if isinstance(module, nn.Linear):
            torch.nn.init.normal_(module.weight, mean=0.0, std=0.02)
            if module.bias is not None:
                torch.nn.init.zeros_(module.bias)
        elif isinstance(module, nn.Embedding):
            torch.nn.init.normal_(module.weight, mean=0.0, std=0.02)

    def forward(self, idx, targets=None):
        B, T = idx.shape

        # idx and targets are both (B,T) tensor of integers
        tok_emb = self.token_embedding_table(idx) # (B,T,C)
        pos_emb = self.position_embedding_table(torch.arange(T, device=device)) # (T,C)
        x = tok_emb + pos_emb # (B,T,C)
        x = self.blocks(x) # (B,T,C)
        x = self.ln_f(x) # (B,T,C)
        logits = self.lm_head(x) # (B,T,vocab_size)

        if targets is None:
            loss = None
        else:
            B, T, C = logits.shape
            logits = logits.view(B*T, C)
            targets = targets.view(B*T)
            loss = F.cross_entropy(logits, targets)

        return logits, loss

    def generate(self, idx, max_new_tokens):
        # idx is (B, T) array of indices in the current context
        for _ in range(max_new_tokens):
            # crop idx to the last block_size tokens
            idx_cond = idx[:, -BLOCK_SIZE:]
            # get the predictions
            logits, loss = self(idx_cond)
            # focus only on the last time step
            logits = logits[:, -1, :] # becomes (B, C)
            # apply softmax to get probabilities
            probs = F.softmax(logits, dim=-1) # (B, C)
            # sample from the distribution
            idx_next = torch.multinomial(probs, num_samples=1) # (B, 1)
            # append sampled index to the running sequence
            idx = torch.cat((idx, idx_next), dim=1) # (B, T+1)
        return idx


def train_transformer_const(model, train_data, val_data, alpha0=1e-3, output_name=None):
    optimizer = torch.optim.SGD(model.parameters(), lr=alpha0)
    losses = []

    for iter in tqdm(range(1, MAX_ITERS+1)):
        if iter == 1 or iter % EVAL_INTERVAL == 0 or iter == MAX_ITERS:
            losses.append(estimate_train_val_loss(model, train_data, val_data))   

        xb, yb = get_batch(train_data)
        _, loss = model(xb, yb)
        optimizer.zero_grad(set_to_none=True)
        loss.backward()
        optimizer.step()
    
    if output_name is None:
        output_name = f"const_{MAX_ITERS}"
    torch.save(model.state_dict(), f'weights/{output_name}.pth')

    x = [(i+1)*EVAL_INTERVAL for i in range(MAX_ITERS//EVAL_INTERVAL)]
    mean_train_loss = [loss['train'][0] for loss in losses[1:]]
    mean_val_loss = [loss['val'][0] for loss in losses[1:]]
    std_train_loss = [loss['train'][1] for loss in losses[1:]]
    std_val_loss = [loss['val'][1] for loss in losses[1:]]

    print(f"Final Training loss: Mean {mean_train_loss[-1]}, Std {std_train_loss[-1]}")
    print(f"Final Validation loss: Mean {mean_val_loss[-1]}, Std {std_val_loss[-1]}")

    plt.figure(figsize=(7,4))
    plt.errorbar(x, mean_train_loss, std_train_loss, label="train")
    plt.errorbar(x, mean_val_loss, std_val_loss, label="val")
    plt.title(f"Loss during Training $\\alpha_0 = {alpha0}, N={BATCH_SIZE}$")
    plt.xlabel("No. iterations")
    plt.ylabel("Crossentropy Loss")
    plt.legend(fancybox=True)
    plt.tight_layout()
    plt.savefig(f'images/{output_name}.svg')

def train_transformer_adam(model, train_data, val_data, alpha0=3e-4, beta1=0.9, beta2=0.999, output_name=None):
    optimizer = torch.optim.Adam(model.parameters(), lr=alpha0, betas=(beta1, beta2))
    losses = []

    for iter in tqdm(range(MAX_ITERS)):
        if iter % EVAL_INTERVAL == 0 or iter == MAX_ITERS - 1:
            losses.append(estimate_train_val_loss(model, train_data, val_data))   

        xb, yb = get_batch(train_data)
        _, loss = model(xb, yb)
        optimizer.zero_grad(set_to_none=True)
        loss.backward()
        optimizer.step()
    
    if output_name is None:
        output_name = f"adam_{MAX_ITERS}"
    torch.save(model.state_dict(), f'weights/{output_name}.pth')

    x = [(i+1)*EVAL_INTERVAL for i in range(MAX_ITERS//EVAL_INTERVAL)]
    mean_train_loss = [loss['train'][0] for loss in losses[1:]]
    mean_val_loss = [loss['val'][0] for loss in losses[1:]]
    std_train_loss = [loss['train'][1] for loss in losses[1:]]
    std_val_loss = [loss['val'][1] for loss in losses[1:]]

    print(f"Final Training loss: Mean {mean_train_loss[-1]}, Std {std_train_loss[-1]}")
    print(f"Final Validation loss: Mean {mean_val_loss[-1]}, Std {std_val_loss[-1]}")

    plt.figure(figsize=(7,4))
    plt.errorbar(x, mean_train_loss, std_train_loss, label="train")
    plt.errorbar(x, mean_val_loss, std_val_loss, label="val")
    plt.title(f"Loss during Training $\\alpha_0 = {alpha0}, \\beta_1 = {beta1}, \\beta_2 = {beta2}, N={BATCH_SIZE}$")
    plt.xlabel("No. iterations")
    plt.ylabel("Crossentropy Loss")
    plt.legend(fancybox=True)
    plt.tight_layout()
    plt.savefig(f'images/{output_name}.svg')

def train_transformer_polyak(model, train_data, val_data, output_name=None):
    optimizer = PolyakSGD(model.parameters(), batch_size=BATCH_SIZE, mean_reduce=True)
    losses = []

    for iter in tqdm(range(MAX_ITERS)):
        if iter % EVAL_INTERVAL == 1 or iter == MAX_ITERS - 1:
            losses.append(estimate_train_val_loss(model, train_data, val_data))   
        
        def closure():
            optimizer.zero_grad()
            x, y = get_batch(train_data)
            _, loss = model(x, y)
            loss.backward()
            return loss
        optimizer.step(closure)
    
    if output_name is None:
        output_name = f"polyak_{MAX_ITERS}"
    torch.save(model.state_dict(), f'weights/{output_name}.pth')

    x = [(i+1)*EVAL_INTERVAL for i in range(MAX_ITERS//EVAL_INTERVAL)]
    mean_train_loss = [loss['train'][0] for loss in losses[1:]]
    mean_val_loss = [loss['val'][0] for loss in losses[1:]]
    std_train_loss = [loss['train'][1] for loss in losses[1:]]
    std_val_loss = [loss['val'][1] for loss in losses[1:]]

    print(f"Final Training loss: Mean {mean_train_loss[-1]}, Std {std_train_loss[-1]}")
    print(f"Final Validation loss: Mean {mean_val_loss[-1]}, Std {std_val_loss[-1]}")

    plt.figure(figsize=(7,4))
    plt.errorbar(x, mean_train_loss, std_train_loss, label="train")
    plt.errorbar(x, mean_val_loss, std_val_loss, label="val")
    plt.title(f"Loss during Training $N={BATCH_SIZE}$")
    plt.xlabel("No. iterations")
    plt.ylabel("Crossentropy Loss")
    plt.legend(fancybox=True)
    plt.tight_layout()
    plt.savefig(f'images/{output_name}.svg')
# --------------------------------------------------------------------------- #

class LinearRegressionModel(nn.Module):
    def __init__(self):
        super().__init__()
        self.layer = nn.Linear(1,1, bias=True)

    def forward(self, idx):
        y = self.layer(idx)
        return y
        

if __name__ == "__main__":
    
    # ----------------------------------------------------------------------- #
    # q1 (a)
    # ----------------------------------------------------------------------- #
    print("Polyak Tests\n"+"-"*40)
    test_alpha_calc()
    test_zero_grad()
    test_loss_equals_fstar()
    test_eps_stability()
    test_batch_sum_reduction()
    test_batch_mean_reduction()
    test_closure_call_count()
    print("-"*40)
    # ----------------------------------------------------------------------- #
    
    # ----------------------------------------------------------------------- #
    # q1 (b)
    # ----------------------------------------------------------------------- #
    runs = 20
    max_iters = 100
    data_size = 100
    batch_size = 25
    alpha0 = 1e-2

    epochs = max_iters*batch_size//data_size    
    iters = [i+1 for i in range(max_iters)]
    plt.figure(figsize=(12, 6))

    for sigma in [0.5, 0.1, 0.05, 0.01]:
        X = (2*torch.rand(data_size)-1).view(-1, 1)
        Y = 5*X + 2 + sigma*torch.randn(data_size).view(-1, 1)

        dataset = torch.utils.data.TensorDataset(X, Y)
        batchloader = torch.utils.data.DataLoader(dataset, batch_size=batch_size, shuffle=True)

        polyak_loss = np.zeros((runs, max_iters))
        for run in range(runs):
            losses = np.zeros(max_iters)
            model = LinearRegressionModel()
            optim = PolyakSGD(model.parameters())
            for i in range(epochs):
                for j, (x, y) in enumerate(batchloader):
                    def closure():
                        optim.zero_grad()
                        loss = F.mse_loss(model(x), y, reduction="sum")
                        loss.backward()
                        return loss
                    loss, alpha = optim.step(closure)
                    losses[(data_size//batch_size)*i + j] = float(loss)
            polyak_loss[run] = losses

        const_loss = np.zeros((runs, max_iters))
        for run in range(runs):
            losses = np.zeros(max_iters)
            model = LinearRegressionModel()
            optim = torch.optim.SGD(model.parameters(), lr=alpha0)
            for i in range(epochs):
                for j, (x, y) in enumerate(batchloader):
                    optim.zero_grad()
                    loss = F.mse_loss(model(x), y, reduction="sum")
                    loss.backward()
                    optim.step()
                    losses[(data_size//batch_size)*i + j] = float(loss)
            const_loss[run] = losses

        plt.errorbar(iters, const_loss.mean(axis=0), const_loss.std(axis=0), linestyle="dashed", label=f"Constant $\\sigma = {sigma}$")
        plt.errorbar(iters, polyak_loss.mean(axis=0), polyak_loss.std(axis=0), label=f"Polyak $\\sigma = {sigma}$")

    plt.yscale("log")
    plt.xlabel("No. Iterations")
    plt.ylabel("Function Value")
    plt.title(f"Minibatch SGD Constant ($\\alpha={alpha0:.1e}$) vs Polyak Step Size with $N={batch_size}$, {runs} runs each)")
    plt.legend()
    plt.tight_layout()
    plt.savefig("images//lr_noise.svg")
    plt.show()
    plt.close()


    plt.figure(figsize=(12, 6))
    for batch_size in [2, 10, 20, 50]:
        sigma = 0.05
        epochs = max_iters*batch_size//data_size   
        X = (2*torch.rand(data_size)-1).view(-1, 1)
        Y = 5*X + 2 + sigma*torch.randn(data_size).view(-1, 1)

        dataset = torch.utils.data.TensorDataset(X, Y)
        batchloader = torch.utils.data.DataLoader(dataset, batch_size=batch_size, shuffle=True)

        polyak_loss = np.zeros((runs, max_iters))
        polyak_params = np.zeros((runs, max_iters))
        for run in range(runs):
            losses = np.zeros(max_iters)
            model = LinearRegressionModel()
            optim = PolyakSGD(model.parameters())
            for i in range(epochs):
                for j, (x, y) in enumerate(batchloader):
                    def closure():
                        optim.zero_grad()
                        loss = F.mse_loss(model(x), y, reduction="sum")
                        loss.backward()
                        return loss
                    loss, alpha = optim.step(closure)
                    losses[(data_size//batch_size)*i + j] = float(loss)
            polyak_loss[run] = losses

        const_loss = np.zeros((runs, max_iters))
        for run in range(runs):
            losses = np.zeros(max_iters)
            model = LinearRegressionModel()
            optim = torch.optim.SGD(model.parameters(), lr=alpha0)
            for i in range(epochs):
                for j, (x, y) in enumerate(batchloader):
                    optim.zero_grad()
                    loss = F.mse_loss(model(x), y, reduction="sum")
                    loss.backward()
                    optim.step()
                    losses[(data_size//batch_size)*i + j] = float(loss)
            const_loss[run] = losses

        plt.errorbar(iters, const_loss.mean(axis=0), const_loss.std(axis=0), linestyle="dashed", label=f"Constant $N = {batch_size}$")
        plt.errorbar(iters, polyak_loss.mean(axis=0), polyak_loss.std(axis=0), label=f"Polyak $N = {batch_size}$")

    plt.yscale("log")
    plt.xlabel("No. Iterations")
    plt.ylabel("Function Value")
    plt.title(f"Minibatch SGD Constant ($\\alpha={alpha0:.1e}$) vs Polyak Step Size with $\\sigma={sigma}$, {runs} runs each)")
    plt.legend()
    plt.tight_layout()
    plt.savefig("images//lr_batch.svg")
    plt.show()
    plt.close()

    p_batch_size = 2
    sigma = 0.05
    alpha0 = 0.1
    epochs = max_iters*p_batch_size//data_size

    X = (2*torch.rand(data_size)-1).view(-1, 1)
    Y = 5*X + 2 + sigma*torch.randn(data_size).view(-1, 1)
    dataset = torch.utils.data.TensorDataset(X, Y)
    batchloader = torch.utils.data.DataLoader(dataset, batch_size=p_batch_size, shuffle=True)

    polyak_loss = np.zeros((runs, max_iters))
    polyak_params = np.zeros((runs, max_iters))
    for run in range(runs):
        losses = np.zeros(max_iters)
        model = LinearRegressionModel()
        optim = PolyakSGD(model.parameters(), mean_reduce=True, batch_size=p_batch_size)
        for i in range(epochs):
            for j, (x, y) in enumerate(batchloader):
                def closure():
                    optim.zero_grad()
                    loss = F.mse_loss(model(x), y)
                    loss.backward()
                    return loss
                loss, alpha = optim.step(closure)
                losses[(data_size//p_batch_size)*i + j] = float(loss)
        polyak_loss[run] = losses

    c_batch_size = 25
    epochs = max_iters*c_batch_size//data_size 
    batchloader = torch.utils.data.DataLoader(dataset, batch_size=c_batch_size, shuffle=True)
    const_loss = np.zeros((runs, max_iters))
    for run in range(runs):
        losses = np.zeros(max_iters)
        model = LinearRegressionModel()
        optim = torch.optim.SGD(model.parameters(), lr=alpha0)
        for i in range(epochs):
            for j, (x, y) in enumerate(batchloader):
                optim.zero_grad()
                loss = F.mse_loss(model(x), y)
                loss.backward()
                optim.step()
                losses[(data_size//c_batch_size)*i + j] = float(loss)
        const_loss[run] = losses

    plt.figure(figsize=(12, 6))
    plt.errorbar(iters, const_loss.mean(axis=0), const_loss.std(axis=0), label=f"Constant $\\alpha = {alpha0}$")
    plt.errorbar(iters, polyak_loss.mean(axis=0), polyak_loss.std(axis=0), label=f"Polyak")
    plt.yscale("log")
    plt.xlabel("No. Iterations")
    plt.ylabel("Function Value")
    plt.title(f"Minibatch SGD Constant ($\\alpha={alpha0:.1e}, N={c_batch_size}$) vs Polyak Step Size ($N={p_batch_size}$), with $\\sigma={sigma}$, {runs} runs each)")
    plt.legend()
    plt.tight_layout()
    plt.savefig("images//lr_const_polyak_comp.svg")
    plt.show()
    plt.close()
    # ----------------------------------------------------------------------- #

    # ----------------------------------------------------------------------- #
    # q1 (c)
    # ----------------------------------------------------------------------- #
    lossfunc = Week6LossFunction()
    data_size = 100
    batch_size = 25
    max_iters = 100
    runs = 10

    data = lossfunc.generate_trainingdata(data_size)
    epochs = max_iters*batch_size//data_size 
    alpha0 = 2e-3
    x0 = [3.0, 3.0]
    
    const_loss = np.zeros((runs, max_iters))
    for run in range(runs):
        losses = np.zeros(max_iters)
        X = nn.Parameter(torch.tensor(x0), requires_grad=True)
        optimizer = torch.optim.SGD([X], lr=alpha0)
        for i in range(epochs):
            indices = torch.randperm(data_size)
            itr = 0
            for j in range(0,data_size, batch_size):
                batch = data[indices[j: j+batch_size]]
                optimizer.zero_grad()
                loss = lossfunc.f(X, batch)
                loss.backward()
                optimizer.step()
                losses[(data_size//batch_size)*i + itr] = float(loss)
                itr += 1
        const_loss[run] = losses

    polyak_loss = np.zeros((runs, max_iters))
    for run in range(runs):
        losses = np.zeros(max_iters)
        X = nn.Parameter(torch.tensor(x0), requires_grad=True)
        optimizer = PolyakSGD([X])
        for i in range(epochs):
            indices = torch.randperm(data_size)
            itr = 0
            for j in range(0,data_size, batch_size):
                batch = data[indices[j: j+batch_size]]
                def closure():
                    optimizer.zero_grad()
                    loss = lossfunc.f(X, batch)
                    loss.backward()
                    return loss
                loss, alpha = optimizer.step(closure)
                losses[(data_size//batch_size)*i + itr] = float(loss)
                itr += 1
        polyak_loss[run] = losses

    iters = [i+1 for i in range(max_iters)]
    plt.figure(figsize=(12, 6))
    plt.errorbar(iters, const_loss.mean(axis=0), const_loss.std(axis=0), label=f"Constant $\\alpha = {alpha0}$")
    plt.errorbar(iters, polyak_loss.mean(axis=0), polyak_loss.std(axis=0), label=f"Polyak")
    plt.yscale("log")
    plt.xlabel("No. Iterations")
    plt.ylabel("Function Value")
    plt.title(f"Minibatch SGD Constant ($\\alpha={alpha0:.1e}$) vs Polyak Step Size with $N={batch_size}$, {runs} runs each)")
    plt.legend()
    plt.tight_layout()
    plt.savefig(f"images//week6_func_same_batch.svg")
    plt.show()
    plt.close()

    c_batch_size = 25
    data = lossfunc.generate_trainingdata(data_size)
    epochs = max_iters*c_batch_size//data_size 
    alpha0 = 0.05
    x0 = [3.0, 3.0]
    
    const_loss = np.zeros((runs, max_iters))
    const_params = np.zeros((runs, max_iters, 2))
    for run in range(runs):
        losses = np.zeros(max_iters)
        params = np.zeros((max_iters, 2))
        X = nn.Parameter(torch.tensor(x0), requires_grad=True)
        optimizer = torch.optim.SGD([X], lr=alpha0)
        for i in range(epochs):
            indices = torch.randperm(data_size)
            itr = 0
            for j in range(0,data_size, c_batch_size):
                batch = data[indices[j: j+c_batch_size]]
                optimizer.zero_grad()
                loss = lossfunc.f(X, batch)
                loss.backward()
                optimizer.step()
                losses[(data_size//c_batch_size)*i + itr] = float(loss)
                params[(data_size//c_batch_size)*i + itr] = np.array(X.tolist())
                itr += 1
        const_loss[run] = losses
        const_params[run] = params

    p_batch_size = 4
    data = lossfunc.generate_trainingdata(data_size)
    epochs = max_iters*p_batch_size//data_size 
    x0 = [3.0, 3.0]

    polyak_loss = np.zeros((runs, max_iters))
    polyak_alphas = np.zeros((runs, max_iters))
    polyak_params = np.zeros((runs, max_iters, 2))
    for run in range(runs):
        losses = np.zeros(max_iters)
        alphas = np.zeros(max_iters)
        params = np.zeros((max_iters, 2))
        X = nn.Parameter(torch.tensor(x0), requires_grad=True)
        optimizer = PolyakSGD([X])
        for i in range(epochs):
            indices = torch.randperm(data_size)
            itr = 0
            for j in range(0,data_size, p_batch_size):
                batch = data[indices[j: j+p_batch_size]]
                def closure():
                    optimizer.zero_grad()
                    loss = lossfunc.f(X, batch)
                    loss.backward()
                    return loss
                loss, alpha = optimizer.step(closure)
                losses[(data_size//p_batch_size)*i + itr] = float(loss)
                params[(data_size//p_batch_size)*i + itr] = np.array(X.tolist())
                alphas[(data_size//p_batch_size)*i + itr] = alpha
                itr += 1
        polyak_loss[run] = losses
        polyak_params[run] = params
        polyak_alphas[run] = alphas

    iters = [i+1 for i in range(max_iters)]
    plt.figure(figsize=(12, 6))
    plt.errorbar(iters, const_loss.mean(axis=0), const_loss.std(axis=0), label=f"Constant $\\alpha = {alpha0}, N={c_batch_size}$")
    plt.errorbar(iters, polyak_loss.mean(axis=0), polyak_loss.std(axis=0), label=f"Polyak $N = {p_batch_size}$")
    plt.yscale("log")
    plt.xlabel("No. Iterations")
    plt.ylabel("Function Value")
    plt.title(f"Minibatch SGD Constant ($\\alpha={alpha0:.1e}, N={c_batch_size}$) vs Polyak Step Size ($N={p_batch_size}$), {runs} runs each)")
    plt.legend()
    plt.tight_layout()
    plt.savefig(f"images//week6_func_different_batch.svg")
    plt.show()
    plt.close()
    
    # ----------------------------------------------------------------------- #
    # q1 (d)
    # ----------------------------------------------------------------------- #
    # train_path = "input_childSpeech_trainingSet.txt"
    # with open(train_path) as f:
    #     train_text = f.read()
    # chars = sorted(list(set(train_text)))
    # stoi = { ch:i for i,ch in enumerate(chars) }
    # encode = lambda s: [stoi[c] for c in s]
    # train_data = torch.tensor(encode(train_text), dtype=torch.long)
    # split = int(0.9*len(train_data))
    # train_data, val_data = train_data[:split], train_data[split:]
    
<<<<<<< HEAD
    # test_path = "input_childSpeech_testSet.txt"
    # with open(test_path) as f:
    #     test_text = f.read()
    # test_data = torch.tensor(encode(test_text), dtype=torch.long)

    # model = GPTLanguageModel(len(chars), n_embd, n_head, n_layer).to(device)
    # print("-"*80,f'Initial Model: {sum(p.numel() for p in model.parameters())/1e6:0.4f}M parameters', sep="\n")
    # train_transformer_polyak(model, train_data, val_data)
    # mean_model_loss, std_model_loss = estimate_test_loss(model, test_data)
    # print(f"Polyak test loss: Mean {mean_model_loss:0.4f}, Standard Deviation: {std_model_loss:0.4f}")

    # model = GPTLanguageModel(len(chars), n_embd, n_head, n_layer).to(device)
    # print("-"*80,f'Initial Model: {sum(p.numel() for p in model.parameters())/1e6:0.4f}M parameters', sep="\n")
    # train_transformer_const(model, train_data, val_data)
    # mean_model_loss, std_model_loss = estimate_test_loss(model, test_data)
    # print(f"Constant test loss: Mean {mean_model_loss:0.4f}, Standard Deviation: {std_model_loss:0.4f}")

    # model = GPTLanguageModel(len(chars), n_embd, n_head, n_layer).to(device)
    # print("-"*80,f'Initial Model: {sum(p.numel() for p in model.parameters())/1e6:0.4f}M parameters', sep="\n")
    # train_transformer_adam(model, train_data, val_data)
    # mean_model_loss, std_model_loss = estimate_test_loss(model, test_data)
    # print(f"Adam test loss: Mean {mean_model_loss:0.4f}, Standard Deviation: {std_model_loss:0.4f}")

    # ----------------------------------------------------------------------- #
    # q1 (e)
    # ----------------------------------------------------------------------- #
    runs = 20
    max_iters = 100
    data_size = 100
    batch_size = 25
    alpha0 = 1e-2

    epochs = max_iters*batch_size//data_size    
    iters = [i+1 for i in range(max_iters)]
    plt.figure(figsize=(12, 6))

    for sigma in [0.5, 0.1, 0.05, 0.01]:
        X = (2*torch.rand(data_size)-1).view(-1, 1)
        Y = 5*X + 2 + sigma*torch.randn(data_size).view(-1, 1)

        dataset = torch.utils.data.TensorDataset(X, Y)
        batchloader = torch.utils.data.DataLoader(dataset, batch_size=batch_size, shuffle=True)

        polyak_loss = np.zeros((runs, max_iters))
        for run in range(runs):
            losses = np.zeros(max_iters)
            model = LinearRegressionModel()
            optim = PolyakAdam(model.parameters())
            for i in range(epochs):
                for j, (x, y) in enumerate(batchloader):
                    def closure():
                        optim.zero_grad()
                        loss = F.mse_loss(model(x), y, reduction="sum")
                        loss.backward()
                        return loss
                    loss, alpha = optim.step(closure)
                    losses[(data_size//batch_size)*i + j] = float(loss)
            polyak_loss[run] = losses

        const_loss = np.zeros((runs, max_iters))
        for run in range(runs):
            losses = np.zeros(max_iters)
            model = LinearRegressionModel()
            optim = torch.optim.SGD(model.parameters(), lr=alpha0)
            for i in range(epochs):
                for j, (x, y) in enumerate(batchloader):
                    optim.zero_grad()
                    loss = F.mse_loss(model(x), y, reduction="sum")
                    loss.backward()
                    optim.step()
                    losses[(data_size//batch_size)*i + j] = float(loss)
            const_loss[run] = losses

        plt.errorbar(iters, const_loss.mean(axis=0), const_loss.std(axis=0), linestyle="dashed", label=f"Constant $\\sigma = {sigma}$")
        plt.errorbar(iters, polyak_loss.mean(axis=0), polyak_loss.std(axis=0), label=f"Polyak $\\sigma = {sigma}$")

    plt.yscale("log")
    plt.xlabel("No. Iterations")
    plt.ylabel("Function Value")
    plt.title(f"Minibatch SGD Constant ($\\alpha={alpha0:.1e}$) vs Adam Polyak Step Size with $N={batch_size}$, {runs} runs each)")
    plt.legend()
    plt.tight_layout()
    plt.savefig("images//adam_lr_noise.svg")
    plt.show()
    plt.close()

    plt.figure(figsize=(12, 6))
    for batch_size in [2, 10, 20, 50]:
        sigma = 0.05
        epochs = max_iters*batch_size//data_size   
        X = (2*torch.rand(data_size)-1).view(-1, 1)
        Y = 5*X + 2 + sigma*torch.randn(data_size).view(-1, 1)

        dataset = torch.utils.data.TensorDataset(X, Y)
        batchloader = torch.utils.data.DataLoader(dataset, batch_size=batch_size, shuffle=True)

        polyak_loss = np.zeros((runs, max_iters))
        polyak_params = np.zeros((runs, max_iters))
        for run in range(runs):
            losses = np.zeros(max_iters)
            model = LinearRegressionModel()
            optim = PolyakAdam(model.parameters())
            for i in range(epochs):
                for j, (x, y) in enumerate(batchloader):
                    def closure():
                        optim.zero_grad()
                        loss = F.mse_loss(model(x), y, reduction="sum")
                        loss.backward()
                        return loss
                    loss, alpha = optim.step(closure)
                    losses[(data_size//batch_size)*i + j] = float(loss)
            polyak_loss[run] = losses

        const_loss = np.zeros((runs, max_iters))
        for run in range(runs):
            losses = np.zeros(max_iters)
            model = LinearRegressionModel()
            optim = torch.optim.SGD(model.parameters(), lr=alpha0)
            for i in range(epochs):
                for j, (x, y) in enumerate(batchloader):
                    optim.zero_grad()
                    loss = F.mse_loss(model(x), y, reduction="sum")
                    loss.backward()
                    optim.step()
                    losses[(data_size//batch_size)*i + j] = float(loss)
            const_loss[run] = losses

        plt.errorbar(iters, const_loss.mean(axis=0), const_loss.std(axis=0), linestyle="dashed", label=f"Constant $N = {batch_size}$")
        plt.errorbar(iters, polyak_loss.mean(axis=0), polyak_loss.std(axis=0), label=f"Polyak $N = {batch_size}$")

    plt.yscale("log")
    plt.xlabel("No. Iterations")
    plt.ylabel("Function Value")
    plt.title(f"Minibatch SGD Constant ($\\alpha={alpha0:.1e}$) vs Adam Polyak Step Size with $\\sigma={sigma}$, {runs} runs each)")
    plt.legend()
    plt.tight_layout()
    plt.savefig("images//adam_lr_batch.svg")
    plt.show()
    plt.close()
    # ----------------------------------------------------------------------- #
=======
    test_path = "input_childSpeech_testSet.txt"
    with open(test_path) as f:
        test_text = f.read()
    test_data = torch.tensor(encode(test_text), dtype=torch.long)

    BATCH_SIZE = 8
    model = GPTLanguageModel(len(chars), N_EMBD, N_HEAD, N_LAYER).to(device)
    print("-"*80,f'Initial Model: {sum(p.numel() for p in model.parameters())/1e6:0.4f}M parameters', sep="\n")
    train_transformer_polyak(model, train_data, val_data)
    mean_model_loss, std_model_loss = estimate_test_loss(model, test_data)
    print(f"Polyak test loss: Mean {mean_model_loss:0.4f}, Standard Deviation: {std_model_loss:0.4f}")

    BATCH_SIZE = 64
    model = GPTLanguageModel(len(chars), N_EMBD, N_HEAD, N_LAYER).to(device)
    print("-"*80,f'Initial Model: {sum(p.numel() for p in model.parameters())/1e6:0.4f}M parameters', sep="\n")
    train_transformer_const(model, train_data, val_data, alpha0=4e-2)
    mean_model_loss, std_model_loss = estimate_test_loss(model, test_data)
    print(f"Constant test loss: Mean {mean_model_loss:0.4f}, Standard Deviation: {std_model_loss:0.4f}")

    BATCH_SIZE = 32
    model = GPTLanguageModel(len(chars), N_EMBD, N_HEAD, N_LAYER).to(device)
    print("-"*80,f'Initial Model: {sum(p.numel() for p in model.parameters())/1e6:0.4f}M parameters', sep="\n")
    train_transformer_adam(model, train_data, val_data, alpha0=1.1e-4, beta1=0.843, beta2=0.996)
    mean_model_loss, std_model_loss = estimate_test_loss(model, test_data)
    print(f"Adam test loss: Mean {mean_model_loss:0.4f}, Standard Deviation: {std_model_loss:0.4f}")
>>>>>>> 57aa6675
<|MERGE_RESOLUTION|>--- conflicted
+++ resolved
@@ -25,11 +25,7 @@
             fstar=fstar,
             verbose=verbose,
             mean_reduce=mean_reduce,
-<<<<<<< HEAD
             batch_size=batch_size
-=======
-            batch_size=batch_size,
->>>>>>> 57aa6675
         )
         super().__init__(params, defaults)
 
@@ -54,11 +50,7 @@
 
         flat_grad = self._gather_flat_grad()
         gradsq = float(flat_grad.dot(flat_grad))
-<<<<<<< HEAD
         if group['mean_reduce']:
-=======
-        if group["mean_reduce"]:
->>>>>>> 57aa6675
             alpha = (float(loss)*group['batch_size'] - group['fstar']) / (gradsq*group['batch_size']**2 + group["eps"])
         else:
             alpha = (float(loss) - group['fstar']) / (gradsq + group["eps"])
@@ -1006,158 +998,16 @@
     # ----------------------------------------------------------------------- #
     # q1 (d)
     # ----------------------------------------------------------------------- #
-    # train_path = "input_childSpeech_trainingSet.txt"
-    # with open(train_path) as f:
-    #     train_text = f.read()
-    # chars = sorted(list(set(train_text)))
-    # stoi = { ch:i for i,ch in enumerate(chars) }
-    # encode = lambda s: [stoi[c] for c in s]
-    # train_data = torch.tensor(encode(train_text), dtype=torch.long)
-    # split = int(0.9*len(train_data))
-    # train_data, val_data = train_data[:split], train_data[split:]
-    
-<<<<<<< HEAD
-    # test_path = "input_childSpeech_testSet.txt"
-    # with open(test_path) as f:
-    #     test_text = f.read()
-    # test_data = torch.tensor(encode(test_text), dtype=torch.long)
-
-    # model = GPTLanguageModel(len(chars), n_embd, n_head, n_layer).to(device)
-    # print("-"*80,f'Initial Model: {sum(p.numel() for p in model.parameters())/1e6:0.4f}M parameters', sep="\n")
-    # train_transformer_polyak(model, train_data, val_data)
-    # mean_model_loss, std_model_loss = estimate_test_loss(model, test_data)
-    # print(f"Polyak test loss: Mean {mean_model_loss:0.4f}, Standard Deviation: {std_model_loss:0.4f}")
-
-    # model = GPTLanguageModel(len(chars), n_embd, n_head, n_layer).to(device)
-    # print("-"*80,f'Initial Model: {sum(p.numel() for p in model.parameters())/1e6:0.4f}M parameters', sep="\n")
-    # train_transformer_const(model, train_data, val_data)
-    # mean_model_loss, std_model_loss = estimate_test_loss(model, test_data)
-    # print(f"Constant test loss: Mean {mean_model_loss:0.4f}, Standard Deviation: {std_model_loss:0.4f}")
-
-    # model = GPTLanguageModel(len(chars), n_embd, n_head, n_layer).to(device)
-    # print("-"*80,f'Initial Model: {sum(p.numel() for p in model.parameters())/1e6:0.4f}M parameters', sep="\n")
-    # train_transformer_adam(model, train_data, val_data)
-    # mean_model_loss, std_model_loss = estimate_test_loss(model, test_data)
-    # print(f"Adam test loss: Mean {mean_model_loss:0.4f}, Standard Deviation: {std_model_loss:0.4f}")
-
-    # ----------------------------------------------------------------------- #
-    # q1 (e)
-    # ----------------------------------------------------------------------- #
-    runs = 20
-    max_iters = 100
-    data_size = 100
-    batch_size = 25
-    alpha0 = 1e-2
-
-    epochs = max_iters*batch_size//data_size    
-    iters = [i+1 for i in range(max_iters)]
-    plt.figure(figsize=(12, 6))
-
-    for sigma in [0.5, 0.1, 0.05, 0.01]:
-        X = (2*torch.rand(data_size)-1).view(-1, 1)
-        Y = 5*X + 2 + sigma*torch.randn(data_size).view(-1, 1)
-
-        dataset = torch.utils.data.TensorDataset(X, Y)
-        batchloader = torch.utils.data.DataLoader(dataset, batch_size=batch_size, shuffle=True)
-
-        polyak_loss = np.zeros((runs, max_iters))
-        for run in range(runs):
-            losses = np.zeros(max_iters)
-            model = LinearRegressionModel()
-            optim = PolyakAdam(model.parameters())
-            for i in range(epochs):
-                for j, (x, y) in enumerate(batchloader):
-                    def closure():
-                        optim.zero_grad()
-                        loss = F.mse_loss(model(x), y, reduction="sum")
-                        loss.backward()
-                        return loss
-                    loss, alpha = optim.step(closure)
-                    losses[(data_size//batch_size)*i + j] = float(loss)
-            polyak_loss[run] = losses
-
-        const_loss = np.zeros((runs, max_iters))
-        for run in range(runs):
-            losses = np.zeros(max_iters)
-            model = LinearRegressionModel()
-            optim = torch.optim.SGD(model.parameters(), lr=alpha0)
-            for i in range(epochs):
-                for j, (x, y) in enumerate(batchloader):
-                    optim.zero_grad()
-                    loss = F.mse_loss(model(x), y, reduction="sum")
-                    loss.backward()
-                    optim.step()
-                    losses[(data_size//batch_size)*i + j] = float(loss)
-            const_loss[run] = losses
-
-        plt.errorbar(iters, const_loss.mean(axis=0), const_loss.std(axis=0), linestyle="dashed", label=f"Constant $\\sigma = {sigma}$")
-        plt.errorbar(iters, polyak_loss.mean(axis=0), polyak_loss.std(axis=0), label=f"Polyak $\\sigma = {sigma}$")
-
-    plt.yscale("log")
-    plt.xlabel("No. Iterations")
-    plt.ylabel("Function Value")
-    plt.title(f"Minibatch SGD Constant ($\\alpha={alpha0:.1e}$) vs Adam Polyak Step Size with $N={batch_size}$, {runs} runs each)")
-    plt.legend()
-    plt.tight_layout()
-    plt.savefig("images//adam_lr_noise.svg")
-    plt.show()
-    plt.close()
-
-    plt.figure(figsize=(12, 6))
-    for batch_size in [2, 10, 20, 50]:
-        sigma = 0.05
-        epochs = max_iters*batch_size//data_size   
-        X = (2*torch.rand(data_size)-1).view(-1, 1)
-        Y = 5*X + 2 + sigma*torch.randn(data_size).view(-1, 1)
-
-        dataset = torch.utils.data.TensorDataset(X, Y)
-        batchloader = torch.utils.data.DataLoader(dataset, batch_size=batch_size, shuffle=True)
-
-        polyak_loss = np.zeros((runs, max_iters))
-        polyak_params = np.zeros((runs, max_iters))
-        for run in range(runs):
-            losses = np.zeros(max_iters)
-            model = LinearRegressionModel()
-            optim = PolyakAdam(model.parameters())
-            for i in range(epochs):
-                for j, (x, y) in enumerate(batchloader):
-                    def closure():
-                        optim.zero_grad()
-                        loss = F.mse_loss(model(x), y, reduction="sum")
-                        loss.backward()
-                        return loss
-                    loss, alpha = optim.step(closure)
-                    losses[(data_size//batch_size)*i + j] = float(loss)
-            polyak_loss[run] = losses
-
-        const_loss = np.zeros((runs, max_iters))
-        for run in range(runs):
-            losses = np.zeros(max_iters)
-            model = LinearRegressionModel()
-            optim = torch.optim.SGD(model.parameters(), lr=alpha0)
-            for i in range(epochs):
-                for j, (x, y) in enumerate(batchloader):
-                    optim.zero_grad()
-                    loss = F.mse_loss(model(x), y, reduction="sum")
-                    loss.backward()
-                    optim.step()
-                    losses[(data_size//batch_size)*i + j] = float(loss)
-            const_loss[run] = losses
-
-        plt.errorbar(iters, const_loss.mean(axis=0), const_loss.std(axis=0), linestyle="dashed", label=f"Constant $N = {batch_size}$")
-        plt.errorbar(iters, polyak_loss.mean(axis=0), polyak_loss.std(axis=0), label=f"Polyak $N = {batch_size}$")
-
-    plt.yscale("log")
-    plt.xlabel("No. Iterations")
-    plt.ylabel("Function Value")
-    plt.title(f"Minibatch SGD Constant ($\\alpha={alpha0:.1e}$) vs Adam Polyak Step Size with $\\sigma={sigma}$, {runs} runs each)")
-    plt.legend()
-    plt.tight_layout()
-    plt.savefig("images//adam_lr_batch.svg")
-    plt.show()
-    plt.close()
-    # ----------------------------------------------------------------------- #
-=======
+    train_path = "input_childSpeech_trainingSet.txt"
+    with open(train_path) as f:
+        train_text = f.read()
+    chars = sorted(list(set(train_text)))
+    stoi = { ch:i for i,ch in enumerate(chars) }
+    encode = lambda s: [stoi[c] for c in s]
+    train_data = torch.tensor(encode(train_text), dtype=torch.long)
+    split = int(0.9*len(train_data))
+    train_data, val_data = train_data[:split], train_data[split:]
+    
     test_path = "input_childSpeech_testSet.txt"
     with open(test_path) as f:
         test_text = f.read()
@@ -1182,5 +1032,4 @@
     print("-"*80,f'Initial Model: {sum(p.numel() for p in model.parameters())/1e6:0.4f}M parameters', sep="\n")
     train_transformer_adam(model, train_data, val_data, alpha0=1.1e-4, beta1=0.843, beta2=0.996)
     mean_model_loss, std_model_loss = estimate_test_loss(model, test_data)
-    print(f"Adam test loss: Mean {mean_model_loss:0.4f}, Standard Deviation: {std_model_loss:0.4f}")
->>>>>>> 57aa6675
+    print(f"Adam test loss: Mean {mean_model_loss:0.4f}, Standard Deviation: {std_model_loss:0.4f}")